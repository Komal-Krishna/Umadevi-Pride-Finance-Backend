--- conflicted
+++ resolved
@@ -3,11 +3,7 @@
 from fastapi.responses import JSONResponse
 from contextlib import asynccontextmanager
 from app.config import settings
-<<<<<<< HEAD
 from app.api.v1 import auth, vehicles, outside_interest, payments, dashboard, loans, chits
-=======
-from app.api.v1 import auth, vehicles, outside_interest, payments, dashboard, loans
->>>>>>> cda199e6
 from app.database.connection import get_db
 import logging
 
